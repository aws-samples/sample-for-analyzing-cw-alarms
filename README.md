--- conflicted
+++ resolved
@@ -16,15 +16,6 @@
 
 ## Deployment
 To deploy the alarm analyzer, please follow these steps:
-<<<<<<< HEAD
-1. In Bedrock - request model access to XXXXX (Colin pls add)
-2. Identify an Amazon S3 bucket of your choice in the account and region to which you wish to deply the analyzer.  Copy .src/alarm_evaluator.py to this bucket.  Only copy the file and not the src folder.
-3. In the same region, navigate to the CloudFormation console, deploy template.yml making sure you specify the parameters as follows: Bedrock region - specify the region in which you have enabled the model e.g. us-west-1, EnvironmentName - specifify a name of your choice e.g. dev, S3BucketName - specify the bucket to which you copied the file e.g. analyzer-bucket-1, S3SourceFile - leave the file name as default "alarm_evaluator.py" but add full path if you copied the file to a folder within a bucket. Wait for deployment to complete.
-4. Navigate to the AWS CodeBuild console and identify a job named {environment}-alarm-evaluator.  Select the job and click "Start Build".  Observe the job until it has completed making sure it has no errors.
-5.  Your alarm analyzer is now ready and scheduled to run every Monday.  Once the scheduled task completes, examine the {environment}-alarm-evaluator-dashboard in The CloudWatch Dashboard console to view your report.  Please make sure you select "Allow always" to allow the custom widget Lambdas to populate your dashbaord.
-6. Optional - If you wish to test, head to the Amazon ECS console, locate the {environemnt}-alarm-evaluator-cluster, head to "Tasks" and "Run new task".  Leave compute configuration as defeault (Launch type, Fargate, latest).  Under "Deployment configuration" select  "Task" and under Family, select {environment}-alarm-evaluator-task then select the latest revision listed under revisions.  Make sure desired tasks is set to 1 and leave the rest as default then xlick "Create".  Wait for the task to complete.  Examine the {environment}-alarm-evaluator-dashboard in The CloudWatch Dashboard console to view your report.
-7.  In your report, you can review the list of alarms with specific issues as well as the list of suggested descriptions.  Each alarm is hyperlinked so that you can easily open the alarm in order to edit the descripton if you wish to do so.
-=======
 1. Navigate to Amazon Bedrock on the AWS Console and then to **Model Access**. Select **Enable specific models** or **Modify model access** and enable access to `Claude 3 Sonnet`.
 1. Identify an Amazon S3 bucket of your choice in the account and region to which you wish to deply the analyzer. Copy `.src/alarm_evaluator.py` to this bucket. Only copy the file and not the src folder.
 1. In the same region, navigate to the CloudFormation console, deploy `template.yml` making sure you specify the parameters as follows:
@@ -47,15 +38,9 @@
 1. If you no longer require the analyzer, delete the CloudFormation stack making sure that you 1st empty the ECR repositry named `{EnvironmentName}-alarm-evaluator-repo` by deleteing all images contained in the registry.
 
 ## Security
->>>>>>> 914cfa3e
 
 See [CONTRIBUTING](CONTRIBUTING.md#security-issue-notifications) for more information.
 
 ## License
 
-<<<<<<< HEAD
-Cleanup:
-1. If you no longer require the analyzer, delete the CloudFormation stack making sure that you 1st empty the ECR repositry named "{environment}-alarm-evaluator-repo" by deleteing all images contained in the registry.
-=======
-This library is licensed under the MIT-0 License. See the LICENSE file.
->>>>>>> 914cfa3e
+This library is licensed under the MIT-0 License. See the LICENSE file.